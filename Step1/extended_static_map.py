#!/usr/bin/env python
"""拡張版の静的マップ生成スクリプト.

Dohnanyi 分布に基づき吹き飛ばし質量分率 F_blow、
放射圧除去質量比 η_loss、光学厚さ低下率 R_tau を算出する。

参照式
  • Dohnanyi (1969)      … サイズ分布 q=3.5
  • Burns et al. (1979)  … β⊙, P-R 式
  • Wyatt (2005)         … τ, t_col
  • Strubbe & Chiang (2006) … τ_eff/τ_0 評価
"""

import argparse
import os
import numpy as np
import pandas as pd
import matplotlib.pyplot as plt
from matplotlib import colors

# 既存関数・定数を再利用
from static_map import (
    G,
    c,
    sigma_SB,
    AU,
    M_MARS,
    R_MARS,
    M_SUN,
    A_MARS,
    SECONDS_PER_YEAR,
    beta_sun,
    beta_sun_to_mars,
    beta_mars,
    optical_depth,
    omega_kepler,
    t_collision,
    t_PR,
    t_PR_mars,
)

from timescales import (
    collision_timescale_years,
    pr_timescale_total,
)


def blowout_radius(rho, qpr=1, beta_crit=0.5):  # FIX ブローアウト粒径
    """Burns79 Eq.(1) から β=beta_crit を満たす粒径 [m]"""
    return 5.7e-4 * qpr / (beta_crit * rho)


def norm_const_dohnanyi(Sigma, rho, a_min, a_max, q=3.5):
    """Dohnanyi 分布の正規化係数 C を返す."""
    k = (4 * np.pi * rho / 3) * (a_max ** (4 - q) - a_min ** (4 - q)) / (4 - q)
    return Sigma / k  # n(a)=C a^{-q}


def mass_fraction_blowout_map(S, SIG, rho, a_min, a_bl, a_max, q, t_sim, r_disk):
    """吹き飛ばし質量分率 :math:`F_{\rm blow}` を返す.

    Compute the mass fraction of particles blown out of the system at each
    grid point ``(Σ, a_rep)``. The fraction is evaluated by

    .. math::

       F_{\rm blow}=f_{\rm mass}\left[1-\exp\left(-\frac{t_{\rm sim}}
       {t_{\rm col}(\Sigma,a_{\rm rep})}\right)\right],

    where ``t_col`` is the collision timescale in years and ``f_mass`` is the
    instantaneous mass fraction from the Dohnanyi size distribution.

    Parameters
    ----------
    S, SIG : ndarray
        メッシュグリッド上の代表粒径と表面密度 / meshgrids of representative
        grain size and surface density.
    rho : float
        粒子密度 [kg m^-3].
    a_min, a_bl, a_max : float
        サイズ分布の下限・ブローアウト・上限粒径 [m].
    q : float
        サイズ分布指数.
    t_sim : float
        評価時間 [yr].
    r_disk : float
        解析半径 [m].

    Returns
    -------
    ndarray
        ``(n_\sigma, n_s)`` 形状の ``F_blow`` マップ / map of ``F_blow`` with
        shape ``(n_sigma, n_s)`` clipped to [0, 1].
    """

    f_mass = (a_bl ** (4 - q) - a_min ** (4 - q)) / (
        a_max ** (4 - q) - a_min ** (4 - q)
    )
<<<<<<< HEAD
    t_col = collision_timescale_years(S, SIG, rho, r_disk)
    return f_mass * (1 - np.exp(-t_sim / t_col))
=======
    t_col = t_collision(S, SIG, rho, r_disk) / SECONDS_PER_YEAR
    F_blow = f_mass * (1 - np.exp(-t_sim / t_col))
    return np.clip(F_blow, 0.0, 1.0)
>>>>>>> ce401bf7


def tau_integral(C, a1, a2, q=3.5):
    """∫_{a1}^{a2} π a² n(a) da （解析解）."""
    return C * np.pi * (a2 ** (3 - q) - a1 ** (3 - q)) / (3 - q)


# ── CLI ────────────────────────────────────
def parse_args():
    """CLI パラメータの構築."""
    p = argparse.ArgumentParser()
    p.add_argument(
        "--T_mars",
        type=float,
        default=3000,
        help="有効温度 [K] (例: 3000)",
    )
    p.add_argument(
        "--rho",
        type=float,
        default=3000,
        help="粒子密度 [kg m^-3]",
    )
    p.add_argument(
        "--qpr",
        type=float,
        default=1.0,
        help="放射圧係数 Q_pr",
    )
    p.add_argument(
        "--include_mars_pr",
        choices=["yes", "no"],
        default="no",
        help="火星起源 PR を t_PR に含めるか (yes/no)",
    )
    # ── 半径バッチ処理用パラメータ ──
    p.add_argument(
        "--r_min",
        type=float,
        default=2.6,
        help="解析開始半径 [R_MARS]",
    )
    p.add_argument(
        "--r_max",
        type=float,
        default=10.0,
        help="解析終了半径 [R_MARS]",
    )
    p.add_argument(
        "--dr",
        type=float,
        default=1.0,
        help="半径刻み幅 [R_MARS]",
    )
    p.add_argument(
        "--Sigma0_in",
        type=float,
        default=1e4,
        help="r=r_min における \u03a3_max [kg m^-2]",
    )
    p.add_argument(
        "--gamma",
        type=float,
        default=3.0,
        help="\u03a3(r) = \u03a30 (r/r_min)^{-\u03b3} の指数 \u03b3",
    )
    p.add_argument("--n_s", type=int, default=400)
    p.add_argument("--n_sigma", type=int, default=400)
    p.add_argument(
        "--a_max",
        type=float,
        default=1e-1,
        help="最大粒径 [m]",
    )  # a_min は動的計算
    p.add_argument(
        "--q",
        type=float,
        default=3.5,
        help="Dohnanyi 分布指数",
    )
    p.add_argument(
        "--t_sim",
        type=float,
        default=1e4,
        help="質量損失評価用シミュレーション時間 [yr]",
    )
    p.add_argument(
        "--testmode",
        action="store_true",
        help="テスト用高速モード",
    )
    args = p.parse_args()
    if args.testmode:
        args.n_s = 10
        args.n_sigma = 10
        args.r_max = args.r_min
    return args
  
    return p.parse_args()


# ── メイン計算 ───────────────────────────
def calc_maps(args, suffix=""):
    """3 種の指標マップを計算し CSV/PNG を出力する.

    有効寿命と質量損失率 / Effective lifetime and mass-loss rate::

        \tau_{\rm eff}=\frac{t_{\rm col} t_{\rm PR}}{t_{\rm col}+t_{\rm PR}}\ [\rm yr]
        \eta_{\rm loss}=1-\exp\!\left(-\frac{t_{\rm sim}}{\tau_{\rm eff}}\right)
    """

    a_bl = blowout_radius(args.rho, args.qpr)
    a_min = 0.05 * a_bl
    s_vals = np.logspace(np.log10(a_min), np.log10(args.a_max), args.n_s)
    Sigma_vals = np.logspace(
        np.log10(args.Sigma_min), np.log10(args.Sigma_max), args.n_sigma
    )
    S, SIG = np.meshgrid(s_vals, Sigma_vals)

    beta_sun0 = beta_sun(S, args.rho)
    beta_sun_m = beta_sun_to_mars(S, args.rho, args.r_disk)
    beta_m = beta_mars(S, args.rho, args.T_mars, args.qpr)
    beta_eff = beta_sun_m + beta_m
    tau_geo = optical_depth(S, SIG, args.rho)

    t_col = collision_timescale_years(S, SIG, args.rho, args.r_disk)
    t_pr_total = pr_timescale_total(
        S,
        args.rho,
        beta_sun0,
        args.include_mars_pr == "yes",
        args.T_mars,
        args.qpr,
        args.r_disk,
    )

    ratio = np.log10(t_pr_total / t_col)

    # Dohnanyi 分布に基づく各指標
    C = norm_const_dohnanyi(Sigma_vals, args.rho, a_min, args.a_max, args.q)
    a_bl_eff = np.maximum(a_bl, a_min)
    F_blow = mass_fraction_blowout_map(
        S, SIG, args.rho, a_min, a_bl_eff, args.a_max, args.q, args.t_sim, args.r_disk
    )
    F_blow = np.clip(F_blow, 0, 1)

    tau_eff = (t_col * t_pr_total) / (t_col + t_pr_total)
    eta_loss = 1.0 - np.exp(-args.t_sim / tau_eff)
    eta_loss = np.clip(eta_loss, 0.0, 1.0)
    assert eta_loss.shape == S.shape
    assert np.nanmax(eta_loss) <= 1.0

    tau0 = tau_integral(C, a_min, args.a_max, args.q)
    tau_eff_tau = tau_integral(C, a_bl_eff, args.a_max, args.q)
    R_tau_scalar = tau_eff_tau / tau0
    R_tau = np.tile(R_tau_scalar[:, None], (1, args.n_s))

    # ── 描画 ──────────────────────────────
    with np.errstate(divide="ignore"):
        logS = np.log10(S)
        logSIG = np.log10(SIG)

    fig, axes = plt.subplots(1, 3, figsize=(18, 6), sharex=True, sharey=True)
    data_list = [F_blow, eta_loss, R_tau]
    norms = [colors.Normalize(0, 0.1), colors.Normalize(0, 1), colors.Normalize(0, 1)]
    labels = [r"$F_{\rm blow}$", r"$\eta_{\rm loss}$", r"$R_{\tau}$"]
    titles = ["吹き飛ばし質量分率", "放射圧除去質量比", "光学厚さ低下率"]

    for ax, data, norm, lab, title in zip(axes, data_list, norms, labels, titles):
        pcm = ax.pcolormesh(
            logS, logSIG, data, cmap="RdYlBu", norm=norm, shading="auto"
        )
        fig.colorbar(pcm, ax=ax, label=lab)
        ax.contour(
            logS,
            logSIG,
            tau_geo,
            levels=[1],
            colors="white",
            linestyles="--",
            linewidths=1,
        )
        ax.contour(logS, logSIG, beta_eff, levels=[0.5], colors="red", linewidths=1)
        ax.contour(
            logS,
            logSIG,
            ratio,
            levels=[0],
            colors="cyan",
            linestyles="-.",
            linewidths=1,
        )
        ax.set_title(title)
        ax.set_xlabel(r"$\log_{10} a_{\rm rep}$ [m]")
    axes[0].set_ylabel(r"$\log_{10} \Sigma$ [kg m$^{-2}$]")

    pr_tag = "+MarsPR" if args.include_mars_pr == "yes" else ""
    os.makedirs("output", exist_ok=True)
    plt.tight_layout()
    plt.savefig(f"output/extended_maps{suffix}{pr_tag}.png", dpi=300)
    plt.close(fig)

    # ── CSV 出力 ──────────────────────────
    df = pd.DataFrame(
        {
            "a_rep_m": S.ravel(),
            "Sigma_kg_m2": SIG.ravel(),
            "tau": tau_geo.ravel(),
            "beta_sun_mars": beta_sun_m.ravel(),
            "beta_mars": beta_m.ravel(),
            "beta_eff": beta_eff.ravel(),
            "t_col_yr": t_col.ravel(),
            "t_PR_total_yr": t_pr_total.ravel(),
            "log10_ratio": ratio.ravel(),
            "a_bl_m": np.full(S.size, a_bl),
            "F_blow": F_blow.ravel(),
            "eta_loss": eta_loss.ravel(),
            "R_tau": R_tau.ravel(),
        }
    )
    df.to_csv(f"output/extended_disk_map{suffix}.csv", index=False)

    # 代表値の抽出（a_bl 粒径・\u03a3_max）
    a_rep = a_bl
    a_idx = np.argmin(np.abs(s_vals - a_rep))
    summary = {
        "a_bl_m": float(a_bl),
        "F_blow_rep": float(F_blow[-1, a_idx]),
        "eta_loss_rep": float(eta_loss[-1, a_idx]),
        "R_tau_rep": float(R_tau[-1, a_idx]),
    }
    return df, summary


def run_batch(args):
    """半径ごとのマップ計算をバッチ実行する."""
    radius_list = np.arange(args.r_min, args.r_max + args.dr, args.dr) * R_MARS
    summaries = []
    for r in radius_list:
        Sigma_max = args.Sigma0_in * (r / (args.r_min * R_MARS)) ** (-args.gamma)
        Sigma_min = Sigma_max / 1e3
        iter_args = argparse.Namespace(**vars(args))
        iter_args.r_disk = r
        iter_args.Sigma_max = Sigma_max
        iter_args.Sigma_min = Sigma_min
        suffix = f"_r{r / R_MARS:.1f}R"
        _, summary = calc_maps(iter_args, suffix)
        summary.update(
            {
                "r_Rmars": r / R_MARS,
                "r_km": r / 1e3,
                "Sigma_max": Sigma_max,
                "Sigma_min": Sigma_min,
            }
        )
        summaries.append(summary)
    os.makedirs("output", exist_ok=True)
    pd.DataFrame(summaries).to_csv("output/master_summary.csv", index=False)


if __name__ == "__main__":
    args = parse_args()
    if args.testmode:
        S_vals = np.logspace(-6, -5, 2)
        Sigma_vals = np.logspace(2, 3, 2)
        S, SIG = np.meshgrid(S_vals, Sigma_vals)
        F_blow = mass_fraction_blowout_map(
            S,
            SIG,
            3000,
            1e-7,
            2e-6,
            1e-3,
            3.5,
            1.0,
            2 * R_MARS,
        )
        assert F_blow.max() <= 1.0
        assert F_blow.shape == S.shape
    else:
        run_batch(args)<|MERGE_RESOLUTION|>--- conflicted
+++ resolved
@@ -96,14 +96,11 @@
     f_mass = (a_bl ** (4 - q) - a_min ** (4 - q)) / (
         a_max ** (4 - q) - a_min ** (4 - q)
     )
-<<<<<<< HEAD
     t_col = collision_timescale_years(S, SIG, rho, r_disk)
     return f_mass * (1 - np.exp(-t_sim / t_col))
-=======
     t_col = t_collision(S, SIG, rho, r_disk) / SECONDS_PER_YEAR
     F_blow = f_mass * (1 - np.exp(-t_sim / t_col))
     return np.clip(F_blow, 0.0, 1.0)
->>>>>>> ce401bf7
 
 
 def tau_integral(C, a1, a2, q=3.5):
@@ -201,8 +198,6 @@
         args.n_sigma = 10
         args.r_max = args.r_min
     return args
-  
-    return p.parse_args()
 
 
 # ── メイン計算 ───────────────────────────
