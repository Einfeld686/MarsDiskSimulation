#!/usr/bin/env python
"""拡張版の静的マップ生成スクリプト.

Dohnanyi 分布に基づき吹き飛ばし質量分率 F_blow、
放射圧除去質量比 η_loss、光学厚さ低下率 R_tau を算出する。

参照式
  • Dohnanyi (1969)      … サイズ分布 q=3.5
  • Burns et al. (1979)  … β⊙, P-R 式
  • Wyatt (2005)         … τ, t_col
  • Strubbe & Chiang (2006) … τ_eff/τ_0 評価
"""

import argparse
import os
import numpy as np
import pandas as pd
import matplotlib.pyplot as plt
from matplotlib import colors

# 既存関数・定数を再利用
from static_map import (
    G,
    c,
    sigma_SB,
    AU,
    M_MARS,
    R_MARS,
    M_SUN,
    A_MARS,
    SECONDS_PER_YEAR,
    beta_sun,
    beta_sun_to_mars,
    beta_mars,
    optical_depth,
    omega_kepler,
    t_collision,
    t_PR,
    t_PR_mars,
)

from timescales import (
    convert_sec_to_year,
    collision_timescale,
    pr_timescale_total,
)


def blowout_radius(rho, qpr=1, beta_crit=0.5):  # FIX ブローアウト粒径
    """Burns79 Eq.(1) から β=beta_crit を満たす粒径 [m]"""
    return 5.7e-4 * qpr / (beta_crit * rho)


def norm_const_dohnanyi(Sigma, rho, a_min, a_max, q=3.5):
    """Dohnanyi 分布の正規化係数 C を返す."""
    k = (4 * np.pi * rho / 3) * (a_max ** (4 - q) - a_min ** (4 - q)) / (4 - q)
    return Sigma / k  # n(a)=C a^{-q}


def mass_fraction_blowout_map(S, SIG, rho, a_min, a_bl, a_max, q, t_sim, r_disk):
    """吹き飛ばし質量分率 :math:`F_{\rm blow}` を返す.

    Compute the mass fraction of particles blown out of the system at each
    grid point ``(Σ, a_rep)``. The fraction is evaluated by

    .. math::

       F_{\rm blow}=f_{\rm mass}\left[1-\exp\left(-\frac{t_{\rm sim}}
       {t_{\rm col}(\Sigma,a_{\rm rep})}\right)\right],

    where ``t_col`` is the collision timescale in years and ``f_mass`` is the
    instantaneous mass fraction from the Dohnanyi size distribution.

    Parameters
    ----------
    S, SIG : ndarray
        メッシュグリッド上の代表粒径と表面密度 / meshgrids of representative
        grain size and surface density.
    rho : float
        粒子密度 [kg m^-3].
    a_min, a_bl, a_max : float
        サイズ分布の下限・ブローアウト・上限粒径 [m].
    q : float
        サイズ分布指数.
    t_sim : float
        評価時間 [yr].
    r_disk : float
        解析半径 [m].

    Returns
    -------
    ndarray
        ``(n_\sigma, n_s)`` 形状の ``F_blow`` マップ / map of ``F_blow`` with
        shape ``(n_sigma, n_s)`` clipped to [0, 1].
    """

    f_mass = (a_bl ** (4 - q) - a_min ** (4 - q)) / (
        a_max ** (4 - q) - a_min ** (4 - q)
    )
    t_col = t_collision(S, SIG, rho, r_disk) / SECONDS_PER_YEAR
    F_blow = f_mass * (1 - np.exp(-t_sim / t_col))
    return np.clip(F_blow, 0.0, 1.0)


def tau_integral(C, a1, a2, q=3.5):
    """∫_{a1}^{a2} π a² n(a) da （解析解）."""
    return C * np.pi * (a2 ** (3 - q) - a1 ** (3 - q)) / (3 - q)


# ── CLI ────────────────────────────────────
def parse_args():
    """CLI パラメータの構築."""
    p = argparse.ArgumentParser()
    p.add_argument(
        "--T_mars",
        type=float,
        default=3000,
        help="有効温度 [K] (例: 3000)",
    )
    p.add_argument(
        "--rho",
        type=float,
        default=3000,
        help="粒子密度 [kg m^-3]",
    )
    p.add_argument(
        "--qpr",
        type=float,
        default=1.0,
        help="放射圧係数 Q_pr",
    )
    p.add_argument(
        "--include_mars_pr",
        choices=["yes", "no"],
        default="no",
        help="火星起源 PR を t_PR に含めるか (yes/no)",
    )
    # ── 半径バッチ処理用パラメータ ──
    p.add_argument(
        "--r_min",
        type=float,
        default=2.6,
        help="解析開始半径 [R_MARS]",
    )
    p.add_argument(
        "--r_max",
        type=float,
        default=10.0,
        help="解析終了半径 [R_MARS]",
    )
    p.add_argument(
        "--dr",
        type=float,
        default=1.0,
        help="半径刻み幅 [R_MARS]",
    )
    p.add_argument(
        "--Sigma0_in",
        type=float,
        default=1e4,
        help="r=r_min における \u03a3_max [kg m^-2]",
    )
    p.add_argument(
        "--gamma",
        type=float,
        default=3.0,
        help="\u03a3(r) = \u03a30 (r/r_min)^{-\u03b3} の指数 \u03b3",
    )
    p.add_argument("--n_s", type=int, default=400)
    p.add_argument("--n_sigma", type=int, default=400)
    p.add_argument(
        "--a_max",
        type=float,
        default=1e-1,
        help="最大粒径 [m]",
    )  # a_min は動的計算
    p.add_argument(
        "--q",
        type=float,
        default=3.5,
        help="Dohnanyi 分布指数",
    )
    p.add_argument(
        "--t_sim",
        type=float,
        default=1e4,
        help="質量損失評価用シミュレーション時間 [yr]",
    )
    p.add_argument(
        "--testmode",
        action="store_true",
<<<<<<< HEAD
        help="テスト用高速モード",
    )
    args = p.parse_args()
    if args.testmode:
        args.n_s = 10
        args.n_sigma = 10
        args.r_max = args.r_min
    return args
=======
        help="簡易テストを実行して終了する",
    )
    return p.parse_args()
>>>>>>> dff321a4


# ── メイン計算 ───────────────────────────
def calc_maps(args, suffix=""):
    """3 種の指標マップを計算し CSV/PNG を出力する.

    有効寿命と質量損失率 / Effective lifetime and mass-loss rate::

        \tau_{\rm eff}=\frac{t_{\rm col} t_{\rm PR}}{t_{\rm col}+t_{\rm PR}}\ [\rm yr]
        \eta_{\rm loss}=1-\exp\!\left(-\frac{t_{\rm sim}}{\tau_{\rm eff}}\right)
    """

    a_bl = blowout_radius(args.rho, args.qpr)
    a_min = 0.05 * a_bl
    s_vals = np.logspace(np.log10(a_min), np.log10(args.a_max), args.n_s)
    Sigma_vals = np.logspace(
        np.log10(args.Sigma_min), np.log10(args.Sigma_max), args.n_sigma
    )
    S, SIG = np.meshgrid(s_vals, Sigma_vals)

    beta_sun0 = beta_sun(S, args.rho)
    beta_sun_m = beta_sun_to_mars(S, args.rho, args.r_disk)
    beta_m = beta_mars(S, args.rho, args.T_mars, args.qpr)
    beta_eff = beta_sun_m + beta_m
    tau_geo = optical_depth(S, SIG, args.rho)

    t_col = collision_timescale(S, SIG, args.rho, args.r_disk)
    t_pr_total = pr_timescale_total(
        S,
        args.rho,
        beta_sun0,
        args.include_mars_pr == "yes",
        args.T_mars,
        args.qpr,
        args.r_disk,
    )

    ratio = np.log10(t_pr_total / t_col)

    # Dohnanyi 分布に基づく各指標
    C = norm_const_dohnanyi(Sigma_vals, args.rho, a_min, args.a_max, args.q)
    a_bl_eff = np.maximum(a_bl, a_min)
    F_blow = mass_fraction_blowout_map(
        S, SIG, args.rho, a_min, a_bl_eff, args.a_max, args.q, args.t_sim, args.r_disk
    )
    F_blow = np.clip(F_blow, 0, 1)

    tau_eff = (t_col * t_pr_total) / (t_col + t_pr_total)
    eta_loss = 1.0 - np.exp(-args.t_sim / tau_eff)
    eta_loss = np.clip(eta_loss, 0.0, 1.0)
    assert eta_loss.shape == S.shape
    assert np.nanmax(eta_loss) <= 1.0

    tau0 = tau_integral(C, a_min, args.a_max, args.q)
    tau_eff_tau = tau_integral(C, a_bl_eff, args.a_max, args.q)
    R_tau_scalar = tau_eff_tau / tau0
    R_tau = np.tile(R_tau_scalar[:, None], (1, args.n_s))

    # ── 描画 ──────────────────────────────
    with np.errstate(divide="ignore"):
        logS = np.log10(S)
        logSIG = np.log10(SIG)

    fig, axes = plt.subplots(1, 3, figsize=(18, 6), sharex=True, sharey=True)
    data_list = [F_blow, eta_loss, R_tau]
    norms = [colors.Normalize(0, 0.1), colors.Normalize(0, 1), colors.Normalize(0, 1)]
    labels = [r"$F_{\rm blow}$", r"$\eta_{\rm loss}$", r"$R_{\tau}$"]
    titles = ["吹き飛ばし質量分率", "放射圧除去質量比", "光学厚さ低下率"]

    for ax, data, norm, lab, title in zip(axes, data_list, norms, labels, titles):
        pcm = ax.pcolormesh(
            logS, logSIG, data, cmap="RdYlBu", norm=norm, shading="auto"
        )
        fig.colorbar(pcm, ax=ax, label=lab)
        ax.contour(
            logS,
            logSIG,
            tau_geo,
            levels=[1],
            colors="white",
            linestyles="--",
            linewidths=1,
        )
        ax.contour(logS, logSIG, beta_eff, levels=[0.5], colors="red", linewidths=1)
        ax.contour(
            logS,
            logSIG,
            ratio,
            levels=[0],
            colors="cyan",
            linestyles="-.",
            linewidths=1,
        )
        ax.set_title(title)
        ax.set_xlabel(r"$\log_{10} a_{\rm rep}$ [m]")
    axes[0].set_ylabel(r"$\log_{10} \Sigma$ [kg m$^{-2}$]")

    pr_tag = "+MarsPR" if args.include_mars_pr == "yes" else ""
    os.makedirs("output", exist_ok=True)
    plt.tight_layout()
    plt.savefig(f"output/extended_maps{suffix}{pr_tag}.png", dpi=300)
    plt.close(fig)

    # ── CSV 出力 ──────────────────────────
    df = pd.DataFrame(
        {
            "a_rep_m": S.ravel(),
            "Sigma_kg_m2": SIG.ravel(),
            "tau": tau_geo.ravel(),
            "beta_sun_mars": beta_sun_m.ravel(),
            "beta_mars": beta_m.ravel(),
            "beta_eff": beta_eff.ravel(),
            "t_col_yr": t_col.ravel(),
            "t_PR_total_yr": t_pr_total.ravel(),
            "log10_ratio": ratio.ravel(),
            "a_bl_m": np.full(S.size, a_bl),
            "F_blow": F_blow.ravel(),
            "eta_loss": eta_loss.ravel(),
            "R_tau": R_tau.ravel(),
        }
    )
    df.to_csv(f"output/extended_disk_map{suffix}.csv", index=False)

    # 代表値の抽出（a_bl 粒径・\u03a3_max）
    a_rep = a_bl
    a_idx = np.argmin(np.abs(s_vals - a_rep))
    summary = {
        "a_bl_m": float(a_bl),
        "F_blow_rep": float(F_blow[-1, a_idx]),
        "eta_loss_rep": float(eta_loss[-1, a_idx]),
        "R_tau_rep": float(R_tau[-1, a_idx]),
    }
    return df, summary


def run_batch(args):
    """半径ごとのマップ計算をバッチ実行する."""
    radius_list = np.arange(args.r_min, args.r_max + args.dr, args.dr) * R_MARS
    summaries = []
    for r in radius_list:
        Sigma_max = args.Sigma0_in * (r / (args.r_min * R_MARS)) ** (-args.gamma)
        Sigma_min = Sigma_max / 1e3
        iter_args = argparse.Namespace(**vars(args))
        iter_args.r_disk = r
        iter_args.Sigma_max = Sigma_max
        iter_args.Sigma_min = Sigma_min
        suffix = f"_r{r / R_MARS:.1f}R"
        _, summary = calc_maps(iter_args, suffix)
        summary.update(
            {
                "r_Rmars": r / R_MARS,
                "r_km": r / 1e3,
                "Sigma_max": Sigma_max,
                "Sigma_min": Sigma_min,
            }
        )
        summaries.append(summary)
    os.makedirs("output", exist_ok=True)
    pd.DataFrame(summaries).to_csv("output/master_summary.csv", index=False)


if __name__ == "__main__":
    args = parse_args()
    if args.testmode:
        S_vals = np.logspace(-6, -5, 2)
        Sigma_vals = np.logspace(2, 3, 2)
        S, SIG = np.meshgrid(S_vals, Sigma_vals)
        F_blow = mass_fraction_blowout_map(
            S,
            SIG,
            3000,
            1e-7,
            2e-6,
            1e-3,
            3.5,
            1.0,
            2 * R_MARS,
        )
        assert F_blow.max() <= 1
        assert F_blow.shape == S.shape
    else:
        run_batch(args)<|MERGE_RESOLUTION|>--- conflicted
+++ resolved
@@ -189,7 +189,6 @@
     p.add_argument(
         "--testmode",
         action="store_true",
-<<<<<<< HEAD
         help="テスト用高速モード",
     )
     args = p.parse_args()
@@ -198,11 +197,9 @@
         args.n_sigma = 10
         args.r_max = args.r_min
     return args
-=======
         help="簡易テストを実行して終了する",
     )
     return p.parse_args()
->>>>>>> dff321a4
 
 
 # ── メイン計算 ───────────────────────────
@@ -381,7 +378,7 @@
             1.0,
             2 * R_MARS,
         )
-        assert F_blow.max() <= 1
+        assert F_blow.max() <= 1.0
         assert F_blow.shape == S.shape
     else:
         run_batch(args)